''' Database Model '''
# pylint: disable=too-few-public-methods
from typing import Optional
import sqlalchemy as sa
import sqlalchemy.orm as so

from apiserver.extensions import DB as db
class Project(db.Model):
    ''' Project '''
    __tablename__ = 'project'
    id: so.Mapped[int] = so.mapped_column(primary_key=True)
    name: so.Mapped[str] = so.mapped_column(sa.String(64), nullable=False)
    description: so.Mapped[Optional[str]] = so.mapped_column(sa.String(256))

    def to_dict(self):
        return {column.name: getattr(self, column.name) for column in self.__table__.columns}

    def __repr__(self):
        return f'<Project {self.name}>'
<<<<<<< HEAD
=======

    def to_dict(self):
        ''' Convert to dictionary '''
        return {
            'id': self.id,
            'name': self.name,
            'description': self.description,
        }
>>>>>>> 98013ba5
<|MERGE_RESOLUTION|>--- conflicted
+++ resolved
@@ -17,14 +17,3 @@
 
     def __repr__(self):
         return f'<Project {self.name}>'
-<<<<<<< HEAD
-=======
-
-    def to_dict(self):
-        ''' Convert to dictionary '''
-        return {
-            'id': self.id,
-            'name': self.name,
-            'description': self.description,
-        }
->>>>>>> 98013ba5
