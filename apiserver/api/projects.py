--- conflicted
+++ resolved
@@ -1,19 +1,11 @@
 '''
 Projects API
 '''
-<<<<<<< HEAD
-from flask import jsonify, request, current_app
-from flask_restx import Namespace, Resource
-
-from apiserver import DB as db
-from apiserver.models import Project
-=======
 from flask import request
 from flask_restx import Namespace, Resource
 
 from apiserver.models import Project
 from apiserver.extensions import DB as db
->>>>>>> 98013ba5
 
 NS = Namespace('projects', description='Projects API')
 
@@ -23,22 +15,13 @@
 
     def get(self):
         ''' GET /projects '''
-<<<<<<< HEAD
         projects = db.session.query(Project).all()
-        current_app.logger.debug(projects)
-=======
-        projects = Project.query.all()
->>>>>>> 98013ba5
         return [project.to_dict() for project in projects]
 
     def post(self):
         ''' POST /projects '''
-<<<<<<< HEAD
-        return '', 201
-=======
         data = request.get_json()
         project = Project(**data)
         db.session.add(project)
         db.session.commit()
-        return project.to_dict(), 201
->>>>>>> 98013ba5
+        return project.to_dict(), 201