'''
NGS360 REST API Server
'''
from logging.config import dictConfig

from flask import Flask

from config import DefaultConfig
<<<<<<< HEAD
=======
from apiserver.extensions import init_extensions
>>>>>>> 98013ba5

from apiserver.api import BLUEPRINT_API

# Configure (default) logging
dictConfig({
    'version': 1,
    'formatters': {'default': {
        'format': '[%(asctime)s] %(levelname)s in %(module)s: %(message)s',
    }},
    'handlers': {'wsgi': {
        'class': 'logging.StreamHandler',
        'stream': 'ext://flask.logging.wsgi_errors_stream',
        'formatter': 'default'
    }},
    'root': {
        'level': 'INFO',
        'handlers': ['wsgi']
    }
})

def register_blueprints(app):
    ''' Register blueprints '''
    from apiserver.api import BLUEPRINT_API
    app.logger.debug("Registering blueprints")

    app.logger.debug("Registering API blueprint")
    app.register_blueprint(BLUEPRINT_API)

    app.logger.debug("Registered blueprints")

def create_app(config_class=DefaultConfig):
    ''' Application Factory '''
    app = Flask(__name__)

    app.config.from_object(config_class)
    app.logger.info('%s loading', app.config['APP_NAME'])
    for key, value in app.config.items():
        app.logger.info('%s: %s', key, value)

    # Initialize 3rd party extensions
    init_extensions(app)

    # Register blueprints
    register_blueprints(app)

    app.logger.info('%s loaded.', app.config['APP_NAME'])
    return app<|MERGE_RESOLUTION|>--- conflicted
+++ resolved
@@ -6,10 +6,7 @@
 from flask import Flask
 
 from config import DefaultConfig
-<<<<<<< HEAD
-=======
 from apiserver.extensions import init_extensions
->>>>>>> 98013ba5
 
 from apiserver.api import BLUEPRINT_API
 
