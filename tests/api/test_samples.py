from sqlmodel import Session
from fastapi.testclient import TestClient

from api.project.models import Project
from api.samples.models import Sample, SampleAttribute
from api.project.services import generate_project_id


def test_get_samples_for_a_project_with_no_samples(
    client: TestClient, session: Session
):
    """
    Test that we can get all samples for a project
    """
    # Add a project to the database
    new_project = Project(name="Test Project")
    new_project.project_id = generate_project_id(session=session)
    new_project.attributes = []
    session.add(new_project)
    session.commit()

    # Test No samples
    response = client.get(f"/api/v1/projects/{new_project.project_id}/samples")
    assert response.status_code == 200
    assert response.json() == {
        "current_page": 1,
        "data": [],
        "data_cols": None,
        "per_page": 20,
        "total_items": 0,
        "total_pages": 0,
        "has_next": False,
        "has_prev": False,
    }


def test_get_samples_for_a_project_with_samples(client: TestClient, session: Session):
    """
    Test that we can get all samples for a project with samples
    """
    # Add a project to the database
    new_project_1 = Project(name="Test Project 1")
    new_project_1.project_id = generate_project_id(session=session)
    new_project_1.attributes = []
    session.add(new_project_1)

    # Add a second project
    new_project_2 = Project(name="Test Project 2")
    new_project_2.project_id = generate_project_id(session=session)
    new_project_2.attributes = []
    session.add(new_project_2)

    # Add sample 1
    sample_1 = Sample(sample_id="Sample_1", project_id=new_project_1.project_id)
    session.add(sample_1)
    session.flush()  # Flush to get the sample ID for attributes

    # Add attributes for Sample_1
    attr_1_1 = SampleAttribute(sample_id=sample_1.id, key="Tissue", value="Liver")
    attr_1_2 = SampleAttribute(sample_id=sample_1.id, key="Condition", value="Healthy")
    session.add(attr_1_1)
    session.add(attr_1_2)

    # Add sample 2
    sample_2 = Sample(sample_id="Sample_2", project_id=new_project_1.project_id)
    session.add(sample_2)
    session.flush()

    # Add attributes for Sample_2
    attr_2_1 = SampleAttribute(sample_id=sample_2.id, key="Tissue", value="Heart")
    attr_2_2 = SampleAttribute(sample_id=sample_2.id, key="Condition", value="Disease")
    session.add(attr_2_1)
    session.add(attr_2_2)

    # Add sample 3 to second project
    sample_3 = Sample(sample_id="Sample_3", project_id=new_project_2.project_id)
    session.add(sample_3)
    session.flush()

    # Add attributes for Sample_3
    attr_3_1 = SampleAttribute(sample_id=sample_3.id, key="Tissue", value="Brain")
    attr_3_2 = SampleAttribute(sample_id=sample_3.id, key="Condition", value="Healthy")
    session.add(attr_3_1)
    session.add(attr_3_2)

    session.commit()

    # Test with samples
    response = client.get(f"/api/v1/projects/{new_project_1.project_id}/samples")
    assert response.status_code == 200
    response_data = response.json()

    # Check that we have 2 samples
    assert len(response_data["data"]) == 2

    # Check that data_cols is present and contains the expected attribute keys
    assert "data_cols" in response_data
    assert response_data["data_cols"] is not None
    assert "Tissue" in response_data["data_cols"]
    assert "Condition" in response_data["data_cols"]

    # Check that attributes are present in the response for each sample
    for sample in response_data["data"]:
        assert "attributes" in sample
        assert sample["attributes"] is not None
        assert len(sample["attributes"]) == 2

        # Verify attribute structure
        attribute_keys = [attr["key"] for attr in sample["attributes"]]
        assert "Tissue" in attribute_keys
        assert "Condition" in attribute_keys

        # Verify specific sample attributes
        if sample["sample_id"] == "Sample_1":
            attrs = sample["attributes"]
            tissue_attr = next(attr for attr in attrs if attr["key"] == "Tissue")
            condition_attr = next(
                attr for attr in attrs if attr["key"] == "Condition"
            )
            assert tissue_attr["value"] == "Liver"
            assert condition_attr["value"] == "Healthy"
        elif sample["sample_id"] == "Sample_2":
            attrs = sample["attributes"]
            tissue_attr = next(attr for attr in attrs if attr["key"] == "Tissue")
            condition_attr = next(
                attr for attr in attrs if attr["key"] == "Condition"
            )
            assert tissue_attr["value"] == "Heart"
            assert condition_attr["value"] == "Disease"


def test_add_sample_to_project(client: TestClient, session: Session):
    """
    Test that we can add a sample to a project
    """
    # Add a project to the database
    new_project = Project(name="Test Project")
    new_project.project_id = generate_project_id(session=session)
    new_project.attributes = []
    session.add(new_project)
    session.commit()

    # Add a sample to the project
    sample_data = {
        "sample_id": "Sample_1",
        "attributes": [
            {"key": "Tissue", "value": "Liver"},
            {"key": "Condition", "value": "Healthy"},
        ],
    }

    response = client.post(
        f"/api/v1/projects/{new_project.project_id}/samples", json=sample_data
    )
    assert response.status_code == 201
    assert response.json()["sample_id"] == "Sample_1"


def test_fail_to_add__sample_with_duplicate_attributes(
    client: TestClient, session: Session
):
    """
    Test that we properly fail to add a sample with duplicate keys.
    """
    # Add a project to the database
    new_project = Project(name="Test Project")
    new_project.project_id = generate_project_id(session=session)
    new_project.attributes = []
    session.add(new_project)
    session.commit()

    # Add a sample to the project
    sample_data = {
        "sample_id": "Sample_1",
        "attributes": [
            {"key": "Tissue", "value": "Liver"},
            {"key": "Tissue", "value": "Heart"},
        ],
    }

    response = client.post(
        f"/api/v1/projects/{new_project.project_id}/samples", json=sample_data
    )
    assert response.status_code == 400


def test_fail_to_add_sample_to_project(client: TestClient, session: Session):
    """
    Test that we fail to add a sample to a project when a projecT_id is provided in sample data
    """
    # Add a project to the database
    new_project = Project(name="Test Project")
    new_project.project_id = generate_project_id(session=session)
    new_project.attributes = []
    session.add(new_project)
    session.commit()

    # Add a sample to the project
    sample_data = {
        "sample_id": "Sample_1",
        "project_id": "a_project_id",
        "attributes": [
            {"key": "Tissue", "value": "Liver"},
            {"key": "Condition", "value": "Healthy"},
        ],
    }

    response = client.post(
        f"/api/v1/projects/{new_project.project_id}/samples", json=sample_data
    )
    assert response.status_code == 422
    assert "Extra inputs are not permitted" in response.json()["detail"][0]["msg"]


def test_fail_to_add_sample_to_nonexistent_project(
    client: TestClient, session: Session
):
    """
    Test that we cannot add a sample to a non-existent project
    """
    # Attempt to add a sample to a non-existent project
    sample_data = {
        "sample_id": "Sample_1",
        "attributes": [
            {"key": "Tissue", "value": "Liver"},
            {"key": "Condition", "value": "Healthy"},
        ],
    }

    response = client.post(
        "/api/v1/projects/non_existent_project/samples", json=sample_data
    )
    assert response.status_code == 404


def test_add_samples_with_same_sampleid_to_different_projects(
    client: TestClient, session: Session
):
    """
    Test that we can add samples with the same sample_id to different projects
    """
    # Add two projects to the database
    new_project_1 = Project(name="Test Project 1")
    new_project_1.project_id = generate_project_id(session=session)
    new_project_1.attributes = []
    session.add(new_project_1)

    new_project_2 = Project(name="Test Project 2")
    new_project_2.project_id = generate_project_id(session=session)
    new_project_2.attributes = []
    session.add(new_project_2)

    session.commit()

    # Add a sample to the first project
    sample_data = {
        "sample_id": "Sample_1",
        "attributes": [
            {"key": "Tissue", "value": "Liver"},
            {"key": "Condition", "value": "Healthy"},
        ],
    }

    response = client.post(
        f"/api/v1/projects/{new_project_1.project_id}/samples", json=sample_data
    )
    assert response.status_code == 201
    assert response.json()["sample_id"] == "Sample_1"

    # Add a sample with the same sample_id to the second project
    sample_data = {
        "sample_id": "Sample_1",
        "attributes": [
            {"key": "Tissue", "value": "Breast"},
            {"key": "Condition", "value": "Healthy"},
        ],
    }
    response = client.post(
        f"/api/v1/projects/{new_project_2.project_id}/samples", json=sample_data
    )
    assert response.status_code == 201
    assert response.json()["sample_id"] == "Sample_1"


<<<<<<< HEAD
def test_download_samples_tsv(client: TestClient, session: Session):
    """
    Test that we can download samples as a TSV file
    """
    # Add a project to the database
    new_project = Project(name="Test Project")
    new_project.project_id = generate_project_id(session=session)
    new_project.attributes = []
    session.add(new_project)

    # Add sample 1
    sample_1 = Sample(sample_id="Sample_1", project_id=new_project.project_id)
    session.add(sample_1)
    session.flush()  # Flush to get the sample ID for attributes

    # Add attributes for Sample_1
    attr_1_1 = SampleAttribute(sample_id=sample_1.id, key="Tissue", value="Liver")
    attr_1_2 = SampleAttribute(sample_id=sample_1.id, key="Condition", value="Healthy")
    session.add(attr_1_1)
    session.add(attr_1_2)

    # Add sample 2
    sample_2 = Sample(sample_id="Sample_2", project_id=new_project.project_id)
    session.add(sample_2)
    session.flush()

    # Add attributes for Sample_2
    attr_2_1 = SampleAttribute(sample_id=sample_2.id, key="Tissue", value="Heart")
    attr_2_2 = SampleAttribute(sample_id=sample_2.id, key="Condition", value="Disease")
    session.add(attr_2_1)
    session.add(attr_2_2)

    session.commit()

    # Download samples as TSV
    response = client.get(
        f"/api/v1/projects/{new_project.project_id}/samples/download",
    )
    assert response.status_code == 200
    assert response.headers["content-type"] == "text/tab-separated-values; charset=utf-8"
    content = response.content.decode("utf-8")
    lines = [line.strip() for line in content.strip().split("\n")]
    assert lines[0] == "project_id\tsample_id\tCondition\tTissue"
    assert f"{new_project.project_id}\tSample_1\tHealthy\tLiver" in lines
    assert f"{new_project.project_id}\tSample_2\tDisease\tHeart" in lines


def test_upload_samples_tsv(client: TestClient, session: Session):
    """
    Test that we can upload samples via a TSV file
=======
def test_update_sample_attribute(client: TestClient, session: Session):
    """
    Test that we can update a sample attribute
>>>>>>> 38e01a71
    """
    # Add a project to the database
    new_project = Project(name="Test Project")
    new_project.project_id = generate_project_id(session=session)
    new_project.attributes = []
    session.add(new_project)
    session.commit()

<<<<<<< HEAD
    # Create TSV content
    tsv_content = (
        "project_id\tsample_id\tTissue\tCondition\n"
        f"{new_project.project_id}\tSample_1\tLiver\tHealthy\n"
        f"{new_project.project_id}\tSample_2\tHeart\tDisease\n"
    )

    # Upload samples via TSV
    response = client.post(
        f"/api/v1/projects/{new_project.project_id}/samples/upload",
        files={"file": ("samples.tsv", tsv_content, "text/tab-separated-values")},
    )
    assert response.status_code == 201
    response_data = response.json()
    assert len(response_data["data"]) == 2

    # Verify that samples were added correctly
    sample_ids = {sample["sample_id"] for sample in response_data["data"]}
    assert "Sample_1" in sample_ids
    assert "Sample_2" in sample_ids
=======
    # Add a sample to the project
    sample_data = {
        "sample_id": "Sample_1",
        "attributes": [
            {"key": "Tissue", "value": "Liver"},
            {"key": "Condition", "value": "Healthy"},
        ],
    }

    response = client.post(
        f"/api/v1/projects/{new_project.project_id}/samples", json=sample_data
    )
    assert response.status_code == 201
    assert response.json()["sample_id"] == "Sample_1"

    # Update an attribute
    update_data = {"key": "Condition", "value": "Diseased"}
    response = client.put(
        f"/api/v1/projects/{new_project.project_id}/samples/Sample_1",
        json=update_data,
    )
    assert response.status_code == 200
    assert any(
        attr["key"] == "Condition" and attr["value"] == "Diseased"
        for attr in response.json()["attributes"]
    )
>>>>>>> 38e01a71
<|MERGE_RESOLUTION|>--- conflicted
+++ resolved
@@ -282,7 +282,45 @@
     assert response.json()["sample_id"] == "Sample_1"
 
 
-<<<<<<< HEAD
+def test_update_sample_attribute(client: TestClient, session: Session):
+    """
+    Test that we can update a sample attribute
+    """
+    # Add a project to the database
+    new_project = Project(name="Test Project")
+    new_project.project_id = generate_project_id(session=session)
+    new_project.attributes = []
+    session.add(new_project)
+    session.commit()
+
+    # Add a sample to the project
+    sample_data = {
+        "sample_id": "Sample_1",
+        "attributes": [
+            {"key": "Tissue", "value": "Liver"},
+            {"key": "Condition", "value": "Healthy"},
+        ],
+    }
+
+    response = client.post(
+        f"/api/v1/projects/{new_project.project_id}/samples", json=sample_data
+    )
+    assert response.status_code == 201
+    assert response.json()["sample_id"] == "Sample_1"
+
+    # Update an attribute
+    update_data = {"key": "Condition", "value": "Diseased"}
+    response = client.put(
+        f"/api/v1/projects/{new_project.project_id}/samples/Sample_1",
+        json=update_data,
+    )
+    assert response.status_code == 200
+    assert any(
+        attr["key"] == "Condition" and attr["value"] == "Diseased"
+        for attr in response.json()["attributes"]
+    )
+
+
 def test_download_samples_tsv(client: TestClient, session: Session):
     """
     Test that we can download samples as a TSV file
@@ -333,20 +371,14 @@
 def test_upload_samples_tsv(client: TestClient, session: Session):
     """
     Test that we can upload samples via a TSV file
-=======
-def test_update_sample_attribute(client: TestClient, session: Session):
-    """
-    Test that we can update a sample attribute
->>>>>>> 38e01a71
-    """
-    # Add a project to the database
-    new_project = Project(name="Test Project")
-    new_project.project_id = generate_project_id(session=session)
-    new_project.attributes = []
-    session.add(new_project)
-    session.commit()
-
-<<<<<<< HEAD
+    """
+    # Add a project to the database
+    new_project = Project(name="Test Project")
+    new_project.project_id = generate_project_id(session=session)
+    new_project.attributes = []
+    session.add(new_project)
+    session.commit()
+
     # Create TSV content
     tsv_content = (
         "project_id\tsample_id\tTissue\tCondition\n"
@@ -366,32 +398,4 @@
     # Verify that samples were added correctly
     sample_ids = {sample["sample_id"] for sample in response_data["data"]}
     assert "Sample_1" in sample_ids
-    assert "Sample_2" in sample_ids
-=======
-    # Add a sample to the project
-    sample_data = {
-        "sample_id": "Sample_1",
-        "attributes": [
-            {"key": "Tissue", "value": "Liver"},
-            {"key": "Condition", "value": "Healthy"},
-        ],
-    }
-
-    response = client.post(
-        f"/api/v1/projects/{new_project.project_id}/samples", json=sample_data
-    )
-    assert response.status_code == 201
-    assert response.json()["sample_id"] == "Sample_1"
-
-    # Update an attribute
-    update_data = {"key": "Condition", "value": "Diseased"}
-    response = client.put(
-        f"/api/v1/projects/{new_project.project_id}/samples/Sample_1",
-        json=update_data,
-    )
-    assert response.status_code == 200
-    assert any(
-        attr["key"] == "Condition" and attr["value"] == "Diseased"
-        for attr in response.json()["attributes"]
-    )
->>>>>>> 38e01a71
+    assert "Sample_2" in sample_ids