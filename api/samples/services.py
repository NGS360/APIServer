--- conflicted
+++ resolved
@@ -239,7 +239,61 @@
     return None
 
 
-<<<<<<< HEAD
+def update_sample_in_project(
+        session: Session,
+        project_id: str,
+        sample_id: str,
+        attribute: Attribute,
+) -> SamplePublic:
+    """
+    Update an existing sample in a project.
+    """
+    # Fetch the sample
+    sample = session.exec(
+        select(Sample).where(
+            Sample.sample_id == sample_id,
+            Sample.project_id == project_id
+        )
+    ).first()
+
+    if not sample:
+        raise HTTPException(
+            status_code=status.HTTP_404_NOT_FOUND,
+            detail=f"Sample {sample_id} in project {project_id} not found.",
+        )
+
+    # Check if the attribute exists
+    sample_attribute = session.exec(
+        select(SampleAttribute).where(
+            SampleAttribute.sample_id == sample.id,
+            SampleAttribute.key == attribute.key
+        )
+    ).first()
+
+    if sample_attribute:
+        # Update existing attribute
+        sample_attribute.value = attribute.value
+    else:
+        # Create new attribute
+        new_attribute = SampleAttribute(
+            sample_id=sample.id,
+            key=attribute.key,
+            value=attribute.value
+        )
+        session.add(new_attribute)
+
+    session.commit()
+    session.refresh(sample)
+
+    return SamplePublic(
+        sample_id=sample.sample_id,
+        project_id=sample.project_id,
+        attributes=[
+            Attribute(key=attr.key, value=attr.value) for attr in (sample.attributes or [])
+        ] if sample.attributes else []
+    )
+
+
 def upload_samples_from_tsv(
     session: Session,
     opensearch_client: OpenSearch,
@@ -364,58 +418,4 @@
         per_page=len(public_samples),
         has_next=False,
         has_prev=False,
-=======
-def update_sample_in_project(
-        session: Session,
-        project_id: str,
-        sample_id: str,
-        attribute: Attribute,
-) -> SamplePublic:
-    """
-    Update an existing sample in a project.
-    """
-    # Fetch the sample
-    sample = session.exec(
-        select(Sample).where(
-            Sample.sample_id == sample_id,
-            Sample.project_id == project_id
-        )
-    ).first()
-
-    if not sample:
-        raise HTTPException(
-            status_code=status.HTTP_404_NOT_FOUND,
-            detail=f"Sample {sample_id} in project {project_id} not found.",
-        )
-
-    # Check if the attribute exists
-    sample_attribute = session.exec(
-        select(SampleAttribute).where(
-            SampleAttribute.sample_id == sample.id,
-            SampleAttribute.key == attribute.key
-        )
-    ).first()
-
-    if sample_attribute:
-        # Update existing attribute
-        sample_attribute.value = attribute.value
-    else:
-        # Create new attribute
-        new_attribute = SampleAttribute(
-            sample_id=sample.id,
-            key=attribute.key,
-            value=attribute.value
-        )
-        session.add(new_attribute)
-
-    session.commit()
-    session.refresh(sample)
-
-    return SamplePublic(
-        sample_id=sample.sample_id,
-        project_id=sample.project_id,
-        attributes=[
-            Attribute(key=attr.key, value=attr.value) for attr in (sample.attributes or [])
-        ] if sample.attributes else []
->>>>>>> 38e01a71
     )